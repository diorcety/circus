[circus]
check_delay = 5
endpoint = tcp://127.0.0.1:5555
pubsub_endpoint = tcp://127.0.0.1:5556
stats_endpoint = tcp://127.0.0.1:5557

[watcher:webworker]
; chaussette is an external project. If you want to test this file, you'll need
; to install it and point this example to where it's been installed.
<<<<<<< HEAD
cmd = ../bin/chaussette --fd $(circus.sockets.foo) --pre-hook chaussette.util.setup_bench --post-hook chaussette.util.teardown_bench chaussette.util.bench_app
=======
cmd = ../bin/chaussette --fd $(circus.sockets.webapp) chaussette.util.hello_app
>>>>>>> 0ad7b278
use_sockets = True
warmup_delay = 0
numprocesses = 3
stdout_stream.class = StdoutStream
stderr_stream.class = StdoutStream


[socket:webapp]
host = 127.0.0.1
port = 8888

[watcher:webconsole]
cmd = ../bin/chaussette --fd $(circus.sockets.webconsole) circus.web.circushttpd.app
singleton = 1
use_sockets = 1

[socket:webconsole]
host = 127.0.0.0
port = 9999<|MERGE_RESOLUTION|>--- conflicted
+++ resolved
@@ -7,17 +7,12 @@
 [watcher:webworker]
 ; chaussette is an external project. If you want to test this file, you'll need
 ; to install it and point this example to where it's been installed.
-<<<<<<< HEAD
-cmd = ../bin/chaussette --fd $(circus.sockets.foo) --pre-hook chaussette.util.setup_bench --post-hook chaussette.util.teardown_bench chaussette.util.bench_app
-=======
-cmd = ../bin/chaussette --fd $(circus.sockets.webapp) chaussette.util.hello_app
->>>>>>> 0ad7b278
+cmd = ../bin/chaussette --fd $(circus.sockets.webapp) --pre-hook chaussette.util.setup_bench --post-hook chaussette.util.teardown_bench chaussette.util.bench_app
 use_sockets = True
 warmup_delay = 0
 numprocesses = 3
 stdout_stream.class = StdoutStream
 stderr_stream.class = StdoutStream
-
 
 [socket:webapp]
 host = 127.0.0.1
