--- conflicted
+++ resolved
@@ -62,11 +62,6 @@
        options = dict(client.get_options(name))
      %>
 
-<<<<<<< HEAD
- <script type="text/javascript">
-  $(function() {
-        $("#tabs").tabs();
-=======
     <table class="options">
         <tr>
             <td>
@@ -164,7 +159,6 @@
 
 <script type="text/javascript">
     $(function() {
->>>>>>> 440e602a
         initializeGraphs('${name}');
     });
     setInterval("refreshData('${name}')", 1000);
