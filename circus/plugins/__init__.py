--- conflicted
+++ resolved
@@ -166,11 +166,7 @@
     return cfg
 
 
-<<<<<<< HEAD
-def get_plugin_cmd(config, endpoint, pubsub, check_delay, ssh_server):
-=======
-def get_plugin_cmd(config, endpoint, pubsub, check_delay, debug=False):
->>>>>>> 4b82c464
+def get_plugin_cmd(config, endpoint, pubsub, check_delay, ssh_server, debug=False):
     fqn = config['use']
     # makes sure the name exists
     resolve_name(fqn)
