--- conflicted
+++ resolved
@@ -19,14 +19,9 @@
                  statsd_close_outputs=False,
                  multicast_endpoint=None,
                  env=None, name=None, context=None,
-<<<<<<< HEAD
                  background=False, stream_backend="thread", httpd=False,
-                 plugins=None, debug=False, proc_name="circusd"):
-=======
-                 background=False, stream_backend="thread",
                  plugins=None, debug=False, proc_name="circusd",
                  loop=None):
->>>>>>> 21d5a368
         """Creates a Arbiter and a single watcher in it.
 
         Options:
